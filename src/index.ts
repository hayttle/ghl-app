--- conflicted
+++ resolved
@@ -1114,115 +1114,6 @@
           })
         }
 
-<<<<<<< HEAD
-        // ✅ NOVO: Detectar se é mensagem enviada pela empresa (fromMe=true)
-        const isFromMe = messageData.key.fromMe === true;
-        
-        if (isFromMe) {
-          console.log("📤 MENSAGEM FROM_ME DETECTADA - Processando como mensagem da empresa...");
-          
-          // ✅ CORREÇÃO CRÍTICA: Verificar se esta mensagem já foi processada pela API
-          // Se fromMe=true, significa que a mensagem já foi enviada pela Evolution API
-          // NÃO devemos criar outra mensagem no GHL, apenas sincronizar se necessário
-          
-          const messageId = messageData.key.id;
-          const timestamp = messageData.messageTimestamp || Date.now();
-          const senderPhone = messageData.key.remoteJid;
-          const recipientPhone = messageData.key.participant;
-          
-          console.log(`🔍 Analisando mensagem fromMe=true:`, {
-            messageId,
-            timestamp: new Date(timestamp * 1000).toISOString(),
-            senderPhone,
-            recipientPhone,
-            fromMe: messageData.key.fromMe,
-            status: messageData.status || 'unknown'
-          });
-          
-          // ✅ NOVO: Verificar se a mensagem tem status que indica que já foi processada
-          if (messageData.status) {
-            console.log(`ℹ️ Mensagem tem status: ${messageData.status}`);
-            
-            // Se a mensagem tem status, significa que já foi processada pela API
-            // Não devemos criar mensagem duplicada no GHL
-            if (['SENT', 'DELIVERED', 'READ', 'FAILED'].includes(messageData.status)) {
-              console.log(`✅ MENSAGEM JÁ PROCESSADA PELA API - Status: ${messageData.status}`);
-              console.log(`✅ Não criando mensagem duplicada no GHL`);
-              console.log(`✅ Apenas sincronizando status se necessário`);
-              
-              // ✅ NOVO: Aqui poderíamos sincronizar o status da mensagem no GHL se necessário
-              // Por enquanto, apenas retornamos sucesso sem criar mensagem
-              
-              return res.status(200).json({
-                success: true,
-                message: "Mensagem fromMe=true já processada pela API - não criando duplicata no GHL",
-                status: messageData.status,
-                messageId: messageId
-              });
-            }
-          }
-          
-          // ✅ NOVO: Verificar se a mensagem tem timestamp muito recente (pode ser duplicada)
-          const now = Date.now();
-          const messageTime = timestamp * 1000; // Converter para milissegundos
-          const timeDiff = now - messageTime;
-          
-          console.log(`⏰ Verificação de tempo:`, {
-            agora: new Date(now).toISOString(),
-            mensagem: new Date(messageTime).toISOString(),
-            diferenca_ms: timeDiff,
-            diferenca_segundos: Math.round(timeDiff / 1000)
-          });
-          
-          // ✅ NOVO: Se a mensagem é muito recente (menos de 3 segundos), pode ser duplicada
-          if (timeDiff < 3000) {
-            console.log(`⚠️ MENSAGEM MUITO RECENTE - Pode ser duplicada da API`);
-            console.log(`⚠️ Aguardando processamento completo antes de sincronizar`);
-            
-            // Aguardar um pouco para garantir que a mensagem foi processada completamente
-            await new Promise(resolve => setTimeout(resolve, 2000));
-            
-            console.log(`✅ Aguardou 2 segundos - verificando novamente`);
-          }
-          
-          // ✅ NOVO: Verificar se já processamos esta mensagem específica para evitar duplicação
-          const dedupKey = `${messageId}_${senderPhone}_${recipientPhone}_${timestamp}`;
-          
-          if (global.recentProcessedMessages && global.recentProcessedMessages[dedupKey]) {
-            console.log(`🔄 MENSAGEM JÁ PROCESSADA - Chave: ${dedupKey}`);
-            console.log(`🔄 Última processada em: ${global.recentProcessedMessages[dedupKey]}`);
-            console.log(`🔄 Não criando mensagem duplicada no GHL`);
-            return res.status(200).json({
-              success: true,
-              message: "Mensagem fromMe=true já processada - não criando duplicata no GHL",
-              dedupKey: dedupKey,
-              messageId: messageId
-            });
-          }
-          
-          // ✅ NOVO: Marcar esta mensagem como processada
-          if (!global.recentProcessedMessages) {
-            global.recentProcessedMessages = {};
-          }
-          global.recentProcessedMessages[dedupKey] = new Date().toISOString();
-          
-          console.log(`✅ Mensagem marcada como processada - Chave: ${dedupKey}`);
-          console.log(`📊 Total de mensagens em cache: ${Object.keys(global.recentProcessedMessages).length}`);
-          
-          // ✅ NOVO: IMPORTANTE: Para mensagens fromMe=true, NÃO devemos criar mensagem no GHL
-          // A mensagem já foi enviada pela Evolution API, apenas sincronizamos o status
-          console.log(`ℹ️ MENSAGEM FROM_ME - Não criando mensagem no GHL (já foi enviada pela API)`);
-          console.log(`ℹ️ Apenas sincronizando status se necessário`);
-          
-          return res.status(200).json({
-            success: true,
-            message: "Mensagem fromMe=true processada - não criando duplicata no GHL",
-            status: "PROCESSED",
-            messageId: messageId,
-            note: "Mensagem já foi enviada pela Evolution API, não criando duplicata no GHL"
-          });
-        } else {
-=======
         // ✅ NOVO: Verificação adicional - se a mensagem tem timestamp muito recente, pode ser duplicada
         const now = Date.now()
         const messageTime = timestamp * 1000 // Converter para milissegundos
@@ -1338,7 +1229,6 @@
           })
         }
       } else {
->>>>>>> 976d9ea4
         // Processamento normal para mensagens recebidas
         console.log("📥 MENSAGEM RECEBIDA - Processando normalmente...")
 
